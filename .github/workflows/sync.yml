name: sync
on:
  push:
    branches:
      - main
  schedule:
    - cron: "0 */3 * * *"
  workflow_dispatch:

env:
  IMDB_COOKIE_AT_MAIN: ${{ secrets.IMDB_COOKIE_AT_MAIN }}
  IMDB_COOKIE_UBID_MAIN: ${{ secrets.IMDB_COOKIE_UBID_MAIN }}
  IMDB_LIST_IDS: ${{ secrets.IMDB_LIST_IDS }}
  SYNC_MODE: ${{ secrets.SYNC_MODE }}
  TRAKT_CLIENT_ID: ${{ secrets.TRAKT_CLIENT_ID }}
  TRAKT_CLIENT_SECRET: ${{ secrets.TRAKT_CLIENT_SECRET }}
  TRAKT_EMAIL: ${{ secrets.TRAKT_EMAIL }}
  TRAKT_PASSWORD: ${{ secrets.TRAKT_PASSWORD }}

jobs:
  sync:
    runs-on: ubuntu-latest
    steps:
      - uses: actions/checkout@v3
      - uses: actions/setup-go@v3
        with:
          go-version: '1.18'
          cache: true
      - name: Sync watchlist, lists and ratings
<<<<<<< HEAD
        run: go run cmd/imdb-trakt-sync/main.go
      - uses: gautamkrishnar/keepalive-workflow@v1 # using the workflow with default settings
=======
        run: go run cmd/syncer/main.go
>>>>>>> 51bdea63
<|MERGE_RESOLUTION|>--- conflicted
+++ resolved
@@ -27,9 +27,5 @@
           go-version: '1.18'
           cache: true
       - name: Sync watchlist, lists and ratings
-<<<<<<< HEAD
-        run: go run cmd/imdb-trakt-sync/main.go
-      - uses: gautamkrishnar/keepalive-workflow@v1 # using the workflow with default settings
-=======
         run: go run cmd/syncer/main.go
->>>>>>> 51bdea63
+      - uses: gautamkrishnar/keepalive-workflow@v1 # using the workflow with default settings